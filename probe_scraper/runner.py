--- conflicted
+++ resolved
@@ -10,13 +10,9 @@
 
 import scraper
 from parsers.histograms import HistogramsParser
-<<<<<<< HEAD
+from parsers.scalars import ScalarsParser
 import transform_revisions
 import transform_probes
-
-=======
-from parsers.scalars import ScalarsParser
->>>>>>> a857b915
 
 class DummyParser:
     def parse(self, files):
