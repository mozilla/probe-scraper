--- conflicted
+++ resolved
@@ -416,7 +416,6 @@
     - Source/FirefoxRealityUnity/pings.yaml
   dependencies:
     - glean-core
-<<<<<<< HEAD
 mach:
   app_id: mozilla-mach
   description: Mach build telemetry
@@ -428,7 +427,6 @@
     - python/mozbuild/metrics.yaml
   ping_files:
     - python/mach/pings.yaml
-=======
 glean-js-tmp:
   app_id: glean-js-tmp
   description: Temporary app id to experiment with Glean.js
@@ -439,6 +437,5 @@
     - mdroettboom@mozilla.com
   metrics_files:
     - metrics.yaml
->>>>>>> 2334c2c5
   dependencies:
     - glean-core